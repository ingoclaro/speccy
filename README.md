--- conflicted
+++ resolved
@@ -13,7 +13,6 @@
 
 
 Options:
-<<<<<<< HEAD
 
   -V, --version  output the version number
   -h, --help     output usage information
@@ -21,30 +20,24 @@
 
 Commands:
 
-=======
-
-  -V, --version  output the version number
-  -h, --help     output usage information
-
-
-Commands:
-
->>>>>>> 1b3e8ede
   lint [options] <file-or-url>  Ensure your OpenAPI files are valid and up to scratch
 ```
+
+You'll see output such as:
+
+```
+#/tags/Foo
+expected Object { name: 'Foo' } to have property description
+```
+
+This Foo tag needs a description, so people will know what the heck it is!
 
 ## Features
 
 ### Rules
-<<<<<<< HEAD
 
 By default the [base](/rules/base.json) rules are used, but you can create your own rules files to use.
 
-=======
-
-By default the [base](/rules/base.json) rules are used, but you can create your own rules files to use. 
-
->>>>>>> 1b3e8ede
 Contributions of rules and rule actions for the linter are very much appreciated.
 
 ## Tests
@@ -52,16 +45,9 @@
 To run the test-suite:
 
 ```shell
-yarn test
+npm test
 ```
 
-<<<<<<< HEAD
-## Contributions
-
-This package is forked from [swagger2openapi], written by [Mike Ralphson]. He'd written some linter functionality into that package's validator, and we outright lifted that straight from his code. This codebase will diverge and focus on building more, and more powerful rules, whilst that project is going to focus on OpenAPI v2 -> v3 conversion.
-
-=======
->>>>>>> 1b3e8ede
 ## License
 
 [BSD-3-Clause](LICENSE) except the `openapi-3.0.json` schema, which is taken from the [OpenAPI-Specification](https://github.com/OAI/OpenAPI-Specification/blob/49e784d7b7800da8732103aa3ac56bc7ccde5cfb/schemas/v3.0/schema.yaml) and the alternative `gnostic-3.0.json` schema, which is originally from [Google Gnostic](https://github.com/googleapis/gnostic/blob/master/OpenAPIv3/openapi-3.0.json). Both of these are licensed under the [Apache-2](http://www.apache.org/licenses/LICENSE-2.0) license.
